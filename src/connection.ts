--- conflicted
+++ resolved
@@ -144,11 +144,6 @@
                                     return SymbolInformation.create(ent.name, ent.kind, ent.location.range,
                                         'file:///' + ent.location.file, util.formExternalUri(ent));
                                 });
-<<<<<<< HEAD
-                                return resolve(res);
-=======
-                                console.error("Res = ", result);                                
->>>>>>> ca189d5c
                             }
                         } else if (params.query == "externals") {
                             const externals = service.getExternalRefs();
@@ -156,11 +151,6 @@
                                 result = externals.map(external => {
                                     return SymbolInformation.create(external.name, util.formEmptyKind(), util.formEmptyRange(), util.formExternalUri(external));
                                 });
-<<<<<<< HEAD
-                                return resolve(res);
-=======
-                                console.error("externals Res = ", result);                                
->>>>>>> ca189d5c
                             }
                         } else if (params.query == '') {
                             const topDecls = service.getTopLevelDeclarations();
@@ -169,13 +159,6 @@
                                     return SymbolInformation.create(decl.name, decl.kind, decl.location.range,
                                         'file:///' + decl.location.file, util.formExternalUri(decl));
                                 });
-<<<<<<< HEAD
-                                // console.error("top declarations = ", res);
-                                // console.error("Res length = ", res.length);
-                                return resolve(res);
-=======
-                                console.error("top declarations = ", result);                                
->>>>>>> ca189d5c
                             }
                         }
                         const exit = new Date().getTime();
